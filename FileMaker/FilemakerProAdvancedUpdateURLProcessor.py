#!/usr/bin/env python
# FilemakerProAdvancedUpdateURLProcessor.py
# adapted to enable selection of particular updates, from:
# FilemakerUpdateURLProcessor.py
# Fetches information about the latest FileMaker Pro updater.
#
# Copyright 2016 William McGrath
# w.mcgrath@auckland.ac.nz
#
# Licensed under the Apache License, version 2.0 (the "License"). You
# may not use this file except in compliance with the
# License.
#
# Unless required by applicable law or agreed to in writing, software
# distributed under the License is distributed on an "AS IS" BASIS,
# WITHOUT WARRANTIES OR CONDITIONS OF ANY KIND, either express or implied.
# See the License for the specific language governing permissions and
# limitations under the License.
#


"""See docstring for FilemakerUpdateURLProcessor class"""

from __future__ import absolute_import

import json
import os
import re
from operator import itemgetter

from autopkglib import Processor, ProcessorError, URLGetter

try:
    from urllib.parse import urlsplit  # Python 3
<<<<<<< HEAD
except ImportError:
    from urllib2.urlparse import urlsplit  # Python 2
=======
except:
    from urlparse import urlsplit  # Python 2

>>>>>>> 541e5749

__all__ = ["FilemakerProAdvancedUpdateURLProcessor"]

# This was determined by reviewing the sources of the updates site at
# http://www.filemaker.com/support/downloads/
UPDATE_FEED = "https://www.filemaker.com/support/updaters/product-updaters.txt"


class FilemakerProAdvancedUpdateURLProcessor(URLGetter):
    """Provides a download URL for the most recent version of FileMaker Pro Advanced"""

    description = __doc__
    input_variables = {
        "major_version": {
            "required": True,
            "description": "The major version for which updater should be downloaded",
        },
        "version": {
            "required": False,
            "description": "Override the version to get",
            "default": None,
        },
    }
    output_variables = {
        "url": {"description": "Outputs this updaters url."},
        "version": {"description": "Outputs the version to expect."},
        "package_name": {"description": "Outputs the name of the patch"},
        "package_file": {"description": "Outputs the name of the package file"},
    }

    def extractMacUpdates(self, obj):
        updates = []
        for pkg in obj:
            if pkg["platform"] == "Mac":
                updates.append(pkg)
        return updates

    def extractMajorUpdates(self, obj):
        updates = []
        for pkg in obj:
            if pkg["version"][0 : len(self.env.get("major_version"))] == self.env.get(
                "major_version"
            ):
                updates.append(pkg)
        return updates

    def extractDefinedUpdates(self, obj, defined_version):
        updates = []
        for pkg in obj:
            if defined_version in pkg["version"]:
                updates.append(pkg)
        return updates

    def extractAdvancedUpdates(self, obj):
        updates = []
        for pkg in obj:
            if re.search(r"Advanced", pkg["product"]):
                updates.append(pkg)
        return updates

    def compare_vers(self, v1, v2):
        (major1, minor1, patch1, build1) = v1
        (major2, minor2, patch2, build2) = v2
        if major1 > major2:
            return v1
        if minor1 > minor2:
            return v1
        if patch1 > patch2:
            return v1
        if build1 > build2:
            return v1
        return v1

    def findLatestUpdate(self, obj):
        # an enum-like hash to enable the variant of FileMaker versioning to be taken
        # into account when versioning
        patch_levels = {"a": 1, "b": 2, "c": 3, "d": 4}

        versions = []
        for pkg in obj:
            version = pkg["version"].split(".")
            version_str = pkg["version"]
            major = version[0]
            minor = version[1]
            patch = "0"
            if len(version) > 2:
                patch = version[2]
            build = "0"
            if len(version) > 3:
                build = version[3]
            # look for a letter in the patchlevel
            mo = re.search(r"([0-9]*)([A-Za-z]*)", patch)
            if mo is not None:
                (patch, build) = mo.groups()
                if build == "":
                    build = 0
                else:
                    build = patch_levels[build]
            mo = re.search(r"([0-9]*)v([0-9]*)", minor)
            if mo is not None:
                (minor, build) = mo.groups()
            versions.append((major, minor, patch, version_str))
        sorted_versions = sorted(versions, key=itemgetter(0, 1, 2, 3), reverse=True)
        version_str = versions[0][3]
        for pkg in obj:
            if pkg["version"] == version_str:
                return pkg
        return None

    def getLatestFilemakerProAdvancedInstaller(self, defined_version=None):
        version_str = self.env.get("major_version")
        try:
            data = self.download(UPDATE_FEED)
        except Exception as e:
            raise ProcessorError("Can't get to Filemaker Updater feed: %s" % e)

        metadata = json.loads(data)
        # extract all the Mac updates
        mac_updates = self.extractMacUpdates(metadata)
        mac_updates = self.extractAdvancedUpdates(mac_updates)
        mac_updates = self.extractMajorUpdates(mac_updates)
        if defined_version:
            mac_updates = self.extractDefinedUpdates(mac_updates, defined_version)
        update = self.findLatestUpdate(mac_updates)
        return update

    def version_matcher(self, url):
        fname = os.path.basename(urlsplit(url).path)
        version_match = re.search(r"([0-9]{2}.[0-9]{0,2}.[0-9]{0,2}.[0-9]{0,4})", fname)
        if version_match is None:
            raise ProcessorError(
                "Something went wrong matching FMP update to full version."
            )
        else:
            return version_match.group(1)

    def main(self):
        try:
            url = ""
            defined_version = self.env.get("version")
            update = self.getLatestFilemakerProAdvancedInstaller(defined_version)
            version_str = self.env.get("major_version")
            update["version"] = self.version_matcher(update["url"])
            url = update["url"]

            self.output("URL found '%s'" % url, verbose_level=2)
            self.env["version"] = update["version"]
            self.env["url"] = url
            self.env["package_name"] = update["name"]
            self.env["package_file"] = os.path.basename(urlsplit(url).path)
        except Exception as err:
            # handle unexpected errors here
            raise ProcessorError(err)


if __name__ == "__main__":
    PROCESSOR = FilemakerProAdvancedUpdateURLProcessor()
    PROCESSOR.execute_shell()<|MERGE_RESOLUTION|>--- conflicted
+++ resolved
@@ -32,14 +32,8 @@
 
 try:
     from urllib.parse import urlsplit  # Python 3
-<<<<<<< HEAD
 except ImportError:
     from urllib2.urlparse import urlsplit  # Python 2
-=======
-except:
-    from urlparse import urlsplit  # Python 2
-
->>>>>>> 541e5749
 
 __all__ = ["FilemakerProAdvancedUpdateURLProcessor"]
 
